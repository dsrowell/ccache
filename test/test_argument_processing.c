--- conflicted
+++ resolved
@@ -118,34 +118,17 @@
 	char *arg_string;
 	struct args *orig;
 	struct args *act_cpp = NULL, *act_cc = NULL;
-<<<<<<< HEAD
-	create_file("foo.c", "");
-
-	CHECK(cc_process_args(orig, &act_cpp, &act_cc));
-	CHECK_STR_EQ("--sysroot=/some/directory", act_cpp->argv[1]);
-	args_free(act_cpp);
-	args_free(act_cc);
-	cc_reset();
-=======
-
-	create_file("foo.c", "");
+
+	create_file("foo.c", "");
+	free(conf->base_dir);
+	conf->base_dir = x_strdup("/");
 	current_working_dir = get_cwd();
 	arg_string = format("cc --sysroot=%s/foo -c foo.c", current_working_dir);
 	orig = args_init_from_string(arg_string);
 
-	base_dir = "/";
->>>>>>> c600ffff
-
-	free(conf->base_dir);
-	conf->base_dir = x_strdup("/some");
-	current_working_dir = get_cwd();
-	CHECK(cc_process_args(orig, &act_cpp, &act_cc));
-<<<<<<< HEAD
-	CHECK(str_startswith(act_cpp->argv[1], "--sysroot=../"));
-=======
+	CHECK(cc_process_args(orig, &act_cpp, &act_cc));
 	CHECK(str_startswith(act_cpp->argv[1], "--sysroot=./foo"));
 
->>>>>>> c600ffff
 	args_free(orig);
 	args_free(act_cpp);
 	args_free(act_cc);
