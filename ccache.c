--- conflicted
+++ resolved
@@ -2446,6 +2446,10 @@
 		fatal("%s", errmsg);
 	}
 
+	if (conf->disable) {
+		should_create_initial_config = false;
+	}
+
 	if (should_create_initial_config) {
 		create_initial_config_file(conf, primary_config_path);
 	}
@@ -2531,7 +2535,7 @@
 
 /* the main ccache driver function */
 static void
-ccache(char *argv[])
+ccache(int argc, char *argv[])
 {
 	bool put_object_in_manifest = false;
 	struct file_hash *object_hash;
@@ -2546,7 +2550,6 @@
 	/* Arguments to send to the real compiler. */
 	struct args *compiler_args;
 
-<<<<<<< HEAD
 	orig_args = args_init(argc, argv);
 
 	initialize();
@@ -2559,16 +2562,6 @@
 	if (conf->disable) {
 		cc_log("ccache is disabled");
 		failed();
-=======
-	setup_uncached_err();
-
-	if (!getenv("CCACHE_READONLY")) {
-		if (create_cachedirtag(cache_dir) != 0) {
-			cc_log("failed to create %s/CACHEDIR.TAG (%s)\n",
-			        cache_dir, strerror(errno));
-			failed();
-		}
->>>>>>> 51533b59
 	}
 
 	setup_uncached_err();
@@ -2842,49 +2835,6 @@
 	}
 	free(program_name);
 
-<<<<<<< HEAD
 	ccache(argc, argv);
-=======
-	/* find_compiler sets up orig_args, needed by failed(), so do it early. */
-	find_compiler(argc, argv);
-
-	if (getenv("CCACHE_DISABLE")) {
-		cc_log("ccache is disabled");
-		failed();
-	}
-
-	check_cache_dir();
-
-	temp_dir = getenv("CCACHE_TEMPDIR");
-	if (!temp_dir) {
-		temp_dir = format("%s/tmp", cache_dir);
-	}
-
-	base_dir = getenv("CCACHE_BASEDIR");
-	if (base_dir && base_dir[0] != '/') {
-		cc_log("Ignoring non-absolute base directory %s", base_dir);
-		base_dir = NULL;
-	}
-
-	compile_preprocessed_source_code = !getenv("CCACHE_CPP2");
-
-	/* make sure the cache dir exists */
-	if (create_dir(cache_dir) != 0) {
-		fprintf(stderr,
-		        "ccache: failed to create %s (%s)\n",
-		        cache_dir, strerror(errno));
-		exit(1);
-	}
-
-	/* make sure the temp dir exists */
-	if (create_dir(temp_dir) != 0) {
-		fprintf(stderr,
-		        "ccache: failed to create %s (%s)\n",
-		        temp_dir, strerror(errno));
-		exit(1);
-	}
-
-	ccache(argv);
->>>>>>> 51533b59
 	return 1;
 }